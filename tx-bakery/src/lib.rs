--- conflicted
+++ resolved
@@ -726,20 +726,12 @@
     /// Calculate script integrity hash
     fn calc_script_data_hash(
         &self,
-<<<<<<< HEAD
         mut tx_builder: csl::TransactionBuilder,
         wit_datums: &Vec<csl::PlutusData>,
         wit_redeemers: &Vec<csl::Redeemer>,
     ) -> csl::TransactionBuilder {
+        debug!("Calculating script integrity hash");
         let mut redeemers = csl::Redeemers::new();
-=======
-        mut tx_builder: csl::tx_builder::TransactionBuilder,
-        wit_datums: &Vec<csl::plutus::PlutusData>,
-        wit_redeemers: &Vec<csl::plutus::Redeemer>,
-    ) -> csl::tx_builder::TransactionBuilder {
-        debug!("Calculating script integrity hash");
-        let mut redeemers = csl::plutus::Redeemers::new();
->>>>>>> 19ba39dd
         wit_redeemers.iter().for_each(|red| redeemers.add(&red));
 
         if !wit_datums.is_empty() || !wit_redeemers.is_empty() {
@@ -767,19 +759,10 @@
 
     /// Apply execution units to redeemers
     fn apply_ex_units(
-<<<<<<< HEAD
         redeemer: &csl::Redeemer,
         ex_units_map: &BTreeMap<(csl::RedeemerTag, csl::BigNum), csl::ExUnits>,
     ) -> Result<csl::Redeemer> {
-=======
-        redeemer: &csl::plutus::Redeemer,
-        ex_units_map: &BTreeMap<
-            (csl::plutus::RedeemerTag, csl::utils::BigNum),
-            csl::plutus::ExUnits,
-        >,
-    ) -> Result<csl::plutus::Redeemer> {
         debug!("Apply execution units.");
->>>>>>> 19ba39dd
         let key = (redeemer.tag(), redeemer.index());
         let ex_units = ex_units_map.get(&key).ok_or(Error::MissingExUnits(key))?;
         Ok(csl::Redeemer::new(
@@ -798,12 +781,8 @@
         wit_datums: &Vec<csl::PlutusData>,
         wit_redeemers: &Vec<csl::Redeemer>,
     ) -> Result<csl::TransactionBody> {
-<<<<<<< HEAD
+        debug!("Balance transaction");
         let mut redeemers = csl::Redeemers::new();
-=======
-        debug!("Balance transaction");
-        let mut redeemers = csl::plutus::Redeemers::new();
->>>>>>> 19ba39dd
         wit_redeemers.iter().for_each(|red| redeemers.add(&red));
 
         tx_builder = self.calc_script_data_hash(tx_builder, wit_datums, wit_redeemers);
