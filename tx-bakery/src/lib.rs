//! Transaction Bakery

use crate::error::{Error, Result};
use crate::metadata::TransactionMetadata;
use crate::time::time_range_into_slots;
use crate::wallet::Wallet;
use anyhow::anyhow;
use chain_query::{ChainQuery, EraSummary, Network, ProtocolParameters};
use chrono::{DateTime, Utc};
use itertools::Itertools;
use num_bigint::BigInt;
use plutus_ledger_api::csl::{lib as csl, pla_to_csl::TryToCSL};
use plutus_ledger_api::plutus_data::IsPlutusData;
use plutus_ledger_api::v2::address::{Address, AddressWithExtraInfo, Credential};
use plutus_ledger_api::v2::crypto::PaymentPubKeyHash;
use plutus_ledger_api::v2::datum::{Datum, DatumHash, OutputDatum};
use plutus_ledger_api::v2::redeemer::{Redeemer, RedeemerWithExtraInfo};
use plutus_ledger_api::v2::script::{MintingPolicyHash, ScriptHash, ValidatorHash};
use plutus_ledger_api::v2::transaction::{
    ScriptPurpose, TransactionHash, TransactionInfo, TransactionInput, TransactionOutput,
    TransactionOutputWithExtraInfo, TxInInfo,
};
use plutus_ledger_api::v2::value::{CurrencySymbol, Value};
use std::collections::BTreeMap;
use submitter::Submitter;
use tracing::{debug, info};
use utils::script::ScriptOrRef;

pub mod chain_query;
#[cfg(feature = "clap")]
pub mod clap;
pub mod error;
pub mod metadata;
pub mod submitter;
pub mod time;
pub mod tx_info_builder;
pub mod utils;
pub mod wallet;

/// Transaction builder
///
/// The purpose of this component is to convert a raw TransactionInfo (dough)
/// into a fully baked valid transaction.
/// TxBakery does not perform IO and won't change it's internal state once initialized.
pub struct TxBakery {
    config: csl::TransactionBuilderConfig,
    data_cost: csl::DataCost,
    cost_models: csl::Costmdls,
    system_start: DateTime<Utc>,
    era_summaries: Vec<EraSummary>,
    network_id: u8,
}

/// TransactionInfo with additional context required to build a valid transaction
#[derive(Clone, Debug)]
pub struct TxWithCtx<'a> {
    pub tx_info: &'a TransactionInfo,
    pub scripts: &'a BTreeMap<ScriptHash, ScriptOrRef>,
    pub collateral_strategy: &'a CollateralStrategy,
    pub change_strategy: &'a ChangeStrategy,
    pub metadata: Option<&'a TransactionMetadata>,
    pub ex_units_map: Option<&'a BTreeMap<(csl::RedeemerTag, csl::BigNum), csl::ExUnits>>,
}

/// Options to deal with change outputs and collateral returns
#[derive(Clone, Debug)]
pub enum ChangeStrategy {
    /// Send all change to an address
    Address(Address),
    /// Use the last output of the TransactionInfo as change output (modify it's value)
    /// Collateral returns are following the address of the last output
    LastOutput,
}

impl<'a> TxWithCtx<'a> {
    pub fn new(
        tx_info: &'a TransactionInfo,
        scripts: &'a BTreeMap<ScriptHash, ScriptOrRef>,
        collateral_strategy: &'a CollateralStrategy,
        change_strategy: &'a ChangeStrategy,
    ) -> Self {
        TxWithCtx {
            tx_info,
            scripts,
            collateral_strategy,
            change_strategy,
            metadata: None,
            ex_units_map: None,
        }
    }

    /// Attach transaction metadata to the context
    pub fn with_metadata(mut self, metadata: &'a TransactionMetadata) -> Self {
        self.metadata = Some(metadata);
        self
    }

    /// Explicitly add execution units instead of running the ChainQuery evaluation
    pub fn with_ex_units(
        mut self,
        ex_units_map: &'a BTreeMap<(csl::RedeemerTag, csl::BigNum), csl::ExUnits>,
    ) -> Self {
        self.ex_units_map = Some(ex_units_map);
        self
    }
}

/// Options to deal with collateral selection
#[derive(Clone, Debug)]
pub enum CollateralStrategy {
    /// Automatically pick a suitable UTxO from the transaction inputs
    Automatic {
        min_amount: u64,
        max_utxo_count: usize,
    },
    /// Explicitly set a UTxO (doesn't have to be an input UTxO)
    Explicit {
        utxos: Vec<TxInInfo>,
        min_amount: u64,
    },
    /// No collateral (for transaction without scripts)
    None,
}

impl TxBakery {
    /// Query all the parameters required to build a transaction and store it for later use.
    /// This command will call the ChainQuery service to pull certain chain parameters
    pub async fn init(chain_query: &impl ChainQuery) -> Result<Self> {
        debug!("Initialising Transaction Bakery");
        let protocol_params = chain_query.query_protocol_params().await?;
        let system_start = chain_query.query_system_start().await?;
        let era_summaries = chain_query.query_era_summaries().await?;
        let network = chain_query.get_network();

        Self::init_with_config(&network, &protocol_params, system_start, era_summaries).await
    }

    /// Init TxBakey with the required configurations
    /// This allows to directly inject configurations, and handle them separately from the bakery
    /// (for example prefetch and cache them)
    pub async fn init_with_config(
        network: &Network,
        protocol_params: &ProtocolParameters,
        system_start: DateTime<Utc>,
        era_summaries: Vec<EraSummary>,
    ) -> Result<Self> {
        let data_cost =
            csl::DataCost::new_coins_per_byte(&protocol_params.min_utxo_deposit_coefficient);

        let linear_fee = &csl::LinearFee::new(
            &protocol_params.min_fee_coefficient,
            &protocol_params.min_fee_constant,
        );
        let config = csl::TransactionBuilderConfigBuilder::new()
            .fee_algo(linear_fee)
            .pool_deposit(&protocol_params.stake_pool_deposit)
            .key_deposit(&protocol_params.stake_credential_deposit)
            .max_value_size(protocol_params.max_value_size.ok_or(
                Error::MissingProtocolParameter("max_value_size".to_string()),
            )?)
            .max_tx_size(protocol_params.max_transaction_size.ok_or(
                Error::MissingProtocolParameter("max_transaction_size".to_string()),
            )?)
            .coins_per_utxo_byte(&protocol_params.min_utxo_deposit_coefficient)
            .ex_unit_prices(&protocol_params.script_execution_prices.clone().ok_or(
                Error::MissingProtocolParameter("script_execution_prices".to_string()),
            )?)
            .prefer_pure_change(true);

        let config = match protocol_params.min_fee_reference_scripts {
            None => config,
            Some(ref unit_interval) => config.ref_script_coins_per_byte(unit_interval),
        }
        .build()
        .unwrap();

        Ok(TxBakery {
            config,
            data_cost,
            cost_models: protocol_params
                .plutus_cost_models
                .clone()
                .ok_or(Error::MissingProtocolParameter("cost_models".to_string()))?,
            system_start,
            era_summaries,
            network_id: network.to_network_id(),
        })
    }

    /// Create a new CSL transaction builder
    fn create_tx_builder(&self) -> csl::TransactionBuilder {
        csl::TransactionBuilder::new(&self.config)
    }

    /// Convert PLA TransactionInfo inputs, redeemers and datums to a CSL transaction input builder
    fn mk_inputs(
        &self,
        inputs: &[TxInInfo],
        ref_inputs: &[TxInInfo],
        input_redeemers: &BTreeMap<TransactionInput, Redeemer>,
        input_datums: &BTreeMap<DatumHash, Datum>,
        scripts: &BTreeMap<ScriptHash, ScriptOrRef>,
        ex_units_map: Option<&BTreeMap<(csl::RedeemerTag, csl::BigNum), csl::ExUnits>>,
    ) -> Result<csl::TxInputsBuilder> {
        let mut tx_inputs_builder = csl::TxInputsBuilder::new();

        inputs
            .iter()
            .enumerate()
            .try_for_each(|(idx, TxInInfo { reference, output })| {
                let redeemer = input_redeemers.get(reference);

                match redeemer {
                    None => {
                        tx_inputs_builder
                            .add_regular_input(
                                &AddressWithExtraInfo {
                                    address: &output.address,
                                    network_tag: self.network_id,
                                }
                                .try_to_csl()?,
                                &reference.try_to_csl()?,
                                &output.value.try_to_csl()?,
                            )
                            .map_err(|err| {
                                Error::TransactionBuildError(anyhow!(
                                    "Failed to add regular input {:?}: {}",
                                    reference,
                                    err
                                ))
                            })?;
                        Ok::<(), Error>(())
                    }
                    Some(redeemer) => {
                        let script_hash = match &output.address.credential {
                            Credential::Script(ValidatorHash(script_hash)) => Ok(script_hash),
                            _ => Err(Error::Internal(anyhow!(
                                "A public key transaction input should not have a redeemer."
                            ))),
                        }?;
                        let script_or_ref = scripts
                            .get(script_hash)
                            .ok_or_else(|| Error::MissingScript(script_hash.clone()))?;

                        let csl_redeemer = RedeemerWithExtraInfo {
                            redeemer,
                            tag: &csl::RedeemerTag::new_spend(),
                            index: idx as u64,
                        }
                        .try_to_csl()?;

                        let csl_redeemer = match ex_units_map {
                            Some(ex_units_map) => {
                                Self::apply_ex_units(&csl_redeemer, ex_units_map)?
                            }
                            None => csl_redeemer,
                        };

                        let script_source = match &script_or_ref {
                            ScriptOrRef::PlutusScript(script) => {
                                csl::PlutusScriptSource::new(script)
                            }
                            ScriptOrRef::RefScript(ref_tx_in, script) => {
                                ref_inputs
                                    .iter()
                                    .any(|TxInInfo { reference, .. }| reference == ref_tx_in)
                                    .then_some(())
                                    .ok_or_else(|| {
                                        Error::MissingReferenceScript(
                                            ref_tx_in.clone(),
                                            script_or_ref.get_script_hash(),
                                        )
                                    })?;
                                csl::PlutusScriptSource::new_ref_input(
                                    &script_hash.try_to_csl()?,
                                    &ref_tx_in.try_to_csl()?,
                                    &script.language_version(),
                                    script_or_ref.get_script_size(),
                                )
                            }
                        };

                        let datum_source = match &output.datum {
                            OutputDatum::DatumHash(dh) => {
                                let Datum(input_datum) = input_datums
                                    .get(dh)
                                    .ok_or(Error::MissingDatum(dh.clone()))?;

                                Some(csl::DatumSource::new(&input_datum.try_to_csl()?))
                            }

                            OutputDatum::InlineDatum(Datum(input_datum)) => {
                                Some(match &script_or_ref {
                                    ScriptOrRef::PlutusScript(_) => {
                                        csl::DatumSource::new(&input_datum.try_to_csl()?)
                                    }

                                    ScriptOrRef::RefScript(tx_in, _) => {
                                        csl::DatumSource::new_ref_input(&tx_in.try_to_csl()?)
                                    }
                                })
                            }

                            OutputDatum::None => None,
                        };

                        let tx_input_witness = match datum_source {
                            Some(datum_source) => csl::PlutusWitness::new_with_ref(
                                &script_source,
                                &datum_source,
                                &csl_redeemer,
                            ),
                            None => csl::PlutusWitness::new_with_ref_without_datum(
                                &script_source,
                                &csl_redeemer,
                            ),
                        };

                        tx_inputs_builder.add_plutus_script_input(
                            &tx_input_witness,
                            &reference.try_to_csl()?,
                            &output.value.try_to_csl()?,
                        );

                        Ok(())
                    }
                }
            })?;

        Ok(tx_inputs_builder)
    }

    /// Add transaction outputs to the builder
    /// If the change strategy if LastOutput, then we are postponing the addition of this output
    /// to balancing
    fn mk_outputs(
        &self,
        outputs: &Vec<TransactionOutput>,
        change_strategy: &ChangeStrategy,
        scripts: &BTreeMap<ScriptHash, ScriptOrRef>,
    ) -> Result<Vec<csl::TransactionOutput>> {
        let normal_outputs = match change_strategy {
            ChangeStrategy::Address(_) => outputs.as_slice(),
            ChangeStrategy::LastOutput => &outputs[..(outputs.len() - 1)],
        };
        let scripts = &scripts
            .iter()
            .map(|(hash, script)| (hash.clone(), script.clone().get_script()))
            .collect();
        Ok(normal_outputs
            .iter()
            .map(|transaction_output| {
                TransactionOutputWithExtraInfo {
                    scripts,
                    network_id: self.network_id,
                    data_cost: &self.data_cost,
                    transaction_output,
                }
                .try_to_csl()
            })
            .collect::<std::result::Result<_, _>>()?)
    }

    /// Convert PLA mints to CSL and pair them with their corresponding redeemers
    fn mk_mints(
        tx_mint: &Value,
        ref_inputs: &[TxInInfo],
        mint_redeemers: &BTreeMap<ScriptHash, Redeemer>,
        scripts: &BTreeMap<ScriptHash, ScriptOrRef>,
        ex_units_map: Option<&BTreeMap<(csl::RedeemerTag, csl::BigNum), csl::ExUnits>>,
    ) -> Result<csl::MintBuilder> {
        let mut mint_builder = csl::MintBuilder::new();
        tx_mint
            .0
            .iter()
            .filter_map(|(cur_sym, assets)| match cur_sym {
                CurrencySymbol::NativeToken(MintingPolicyHash(script_hash)) => {
                    Some((script_hash, assets))
                }
                CurrencySymbol::Ada => None,
            })
            .enumerate()
            .try_for_each(|(idx, (script_hash, assets))| {
                assets.iter().try_for_each(|(token_name, amount)| {
                    let script_or_ref = scripts
                        .get(script_hash)
                        .ok_or(Error::MissingScript(script_hash.clone()))?;
                    let redeemer = mint_redeemers
                        .get(script_hash)
                        .ok_or(Error::MissingMintRedeemer(script_hash.clone()))?;

                    let csl_redeemer = RedeemerWithExtraInfo {
                        redeemer,
                        tag: &csl::RedeemerTag::new_mint(),
                        index: idx as u64,
                    }
                    .try_to_csl()?;

                    let csl_redeemer = match ex_units_map {
                        Some(ex_units_map) => Self::apply_ex_units(&csl_redeemer, ex_units_map)?,
                        None => csl_redeemer,
                    };

                    let script_source = match &script_or_ref {
                        ScriptOrRef::PlutusScript(script) => csl::PlutusScriptSource::new(script),
                        ScriptOrRef::RefScript(ref_tx_in, script) => {
                            ref_inputs
                                .iter()
                                .find(|TxInInfo { reference, .. }| reference == ref_tx_in)
                                .map(|_| ())
                                .ok_or_else(|| {
                                    Error::MissingReferenceScript(
                                        ref_tx_in.clone(),
                                        script_or_ref.get_script_hash(),
                                    )
                                })?;
                            csl::PlutusScriptSource::new_ref_input(
                                &script_hash.try_to_csl()?,
                                &ref_tx_in.try_to_csl()?,
                                &script.language_version(),
                                script_or_ref.get_script_size(),
                            )
                        }
                    };

                    let mint_witness =
                        csl::MintWitness::new_plutus_script(&script_source, &csl_redeemer);
                    mint_builder
                        .add_asset(
                            &mint_witness,
                            &token_name.try_to_csl()?,
                            &amount.try_to_csl()?,
                        )
                        .map_err(|err| {
                            Error::TransactionBuildError(anyhow!(
                                "Failed to add mint {:?}: {}",
                                MintingPolicyHash(script_hash.clone()),
                                err
                            ))
                        })?;
                    Ok::<(), Error>(())
                })
            })?;

        Ok(mint_builder)
    }

    /// Find suitable UTxOs to be used as a collateral. Each UTxO has to be at a pub key address,
    /// and the total Ada amount of must be at least the configured collateral amount
    // TODO(szg251): we could calculate the exact minimum collateral amount using protocol params
    fn find_collaterals(
        &self,
        min_collateral_amount: u64,
        max_utxo_count: usize,

        tx_inputs: &[TxInInfo],
    ) -> Result<Vec<TxInInfo>> {
        let min_collateral_amount = BigInt::from(min_collateral_amount);
        let (amount, collaterals) = tx_inputs
            .iter()
            .sorted_by_key(|input| -input.output.value.get_ada_amount())
            .take(max_utxo_count)
            .fold(
                (BigInt::ZERO, Vec::new()),
                |(mut acc_amount, mut collaterals), tx_in_info| {
                    if acc_amount < min_collateral_amount {
                        if let Credential::PubKey(_) = tx_in_info.output.address.credential {
                            let ada_amount = tx_in_info.output.value.get_ada_amount();
                            acc_amount += ada_amount;
                            collaterals.push(tx_in_info.clone());
                        }
                    };

                    (acc_amount, collaterals)
                },
            );

        if amount >= min_collateral_amount {
            Ok(collaterals)
        } else {
            Err(Error::NotEnoughCollaterals {
                amount,
                required: min_collateral_amount,
                utxos: collaterals,
            })
        }
    }

    fn mk_collaterals(&self, tx_inputs: &[TxInInfo]) -> Result<csl::TxInputsBuilder> {
        let mut tx_inputs_builder = csl::TxInputsBuilder::new();
<<<<<<< HEAD
        for tx_input in tx_inputs {
            let TxInInfo { reference, output } = tx_input;

            tx_inputs_builder
                .add_regular_input(
                    &output.address.try_to_csl_with(self.network_id)?,
                    &reference.try_to_csl()?,
                    &output.value.try_to_csl()?,
                )
                .map_err(|err| {
                    Error::TransactionBuildError(anyhow!(
                        "Failed to add regular input {:?}: {}",
                        reference,
                        err
                    ))
                })?;
        }
=======
        let TxInInfo { reference, output } = tx_input;
        tx_inputs_builder
            .add_regular_input(
                &AddressWithExtraInfo {
                    address: &output.address,
                    network_tag: self.network_id,
                }
                .try_to_csl()?,
                &reference.try_to_csl()?,
                &output.value.try_to_csl()?,
            )
            .map_err(|err| {
                Error::TransactionBuildError(anyhow!(
                    "Failed to add regular input {:?}: {}",
                    reference,
                    err
                ))
            })?;
>>>>>>> 86ee87cc

        Ok(tx_inputs_builder)
    }

    /// Convert a PLA TransactionInfo into a CSL transaction builder.
    /// The result is not yet balanced and witnesses are not added. This is useful for
    /// some further manual processing of the transaction before finalising.
    pub fn mk_tx_builder(&self, tx: &TxWithCtx<'_>) -> Result<csl::TransactionBuilder> {
        let mut tx_builder = self.create_tx_builder();

        let (input_redeemers, mint_redeemers) = tx.tx_info.redeemers.0.iter().fold(
            (BTreeMap::new(), BTreeMap::new()),
            |(mut input_reds, mut mint_reds), (purpose, red)| {
                match purpose {
                    ScriptPurpose::Spending(tx_in) => {
                        input_reds.insert(tx_in.clone(), red.clone());
                    }
                    ScriptPurpose::Minting(CurrencySymbol::NativeToken(MintingPolicyHash(
                        script_hash,
                    ))) => {
                        mint_reds.insert(script_hash.clone(), red.clone());
                    }

                    _ => {}
                };
                (input_reds, mint_reds)
            },
        );

        let input_datums = tx
            .tx_info
            .datums
            .0
            .iter()
            .cloned()
            .collect::<BTreeMap<_, _>>();

        tx_builder.set_inputs(&self.mk_inputs(
            &tx.tx_info.inputs,
            &tx.tx_info.reference_inputs,
            &input_redeemers,
            &input_datums,
            tx.scripts,
            tx.ex_units_map,
        )?);

        tx.tx_info
            .reference_inputs
            .iter()
            .try_for_each(|TxInInfo { reference, output }| {
                match output.reference_script {
                    None => tx_builder.add_reference_input(&reference.try_to_csl()?),
                    Some(ref script_hash) => {
                        let script_or_ref = tx
                            .scripts
                            .get(script_hash)
                            .ok_or(Error::MissingScript(script_hash.clone()))?;
                        tx_builder.add_script_reference_input(
                            &reference.try_to_csl()?,
                            script_or_ref.get_script_size(),
                        )
                    }
                }
                Ok::<(), Error>(())
            })?;

        tx_builder.set_mint_builder(&TxBakery::mk_mints(
            &tx.tx_info.mint,
            &tx.tx_info.reference_inputs,
            &mint_redeemers,
            tx.scripts,
            tx.ex_units_map,
        )?);

        let collateral_return_address = match tx.change_strategy {
            ChangeStrategy::Address(addr) => addr,
            ChangeStrategy::LastOutput => {
                &tx.tx_info
                    .outputs
                    .last()
                    .ok_or(Error::MissingChangeOutput)?
                    .address
            }
        };

        match &tx.collateral_strategy {
            CollateralStrategy::Automatic {
                min_amount,
                max_utxo_count,
            } => {
                let tx_input =
                    self.find_collaterals(*min_amount, *max_utxo_count, &tx.tx_info.inputs)?;
                let collateral = self.mk_collaterals(&tx_input)?;
                tx_builder.set_collateral(&collateral);
                tx_builder
                    .set_total_collateral_and_return(
<<<<<<< HEAD
                        &csl::BigNum::from(*min_amount),
                        &collateral_return_address.try_to_csl_with(self.network_id)?,
=======
                        &csl::BigNum::from(*amount),
                        &AddressWithExtraInfo {
                            address: collateral_return_address,
                            network_tag: self.network_id,
                        }
                        .try_to_csl()?,
>>>>>>> 86ee87cc
                    )
                    .map_err(|source| Error::TransactionBuildError(anyhow!(source)))?;
            }
            CollateralStrategy::Explicit { utxos, min_amount } => {
                let collateral = self.mk_collaterals(utxos)?;
                tx_builder.set_collateral(&collateral);
                tx_builder
                    .set_total_collateral_and_return(
<<<<<<< HEAD
                        &csl::BigNum::from(*min_amount),
                        &collateral_return_address.try_to_csl_with(self.network_id)?,
=======
                        &csl::BigNum::from(*amount),
                        &AddressWithExtraInfo {
                            address: collateral_return_address,
                            network_tag: self.network_id,
                        }
                        .try_to_csl()?,
>>>>>>> 86ee87cc
                    )
                    .map_err(|source| Error::TransactionBuildError(anyhow!(source)))?;
            }
            CollateralStrategy::None => {}
        };

        self.mk_outputs(&tx.tx_info.outputs, tx.change_strategy, tx.scripts)?
            .iter()
            .try_for_each(|tx_out| {
                tx_builder
                    .add_output(tx_out)
                    .map_err(|source| Error::TransactionBuildError(anyhow!(source)))
            })?;

        let (validity_start, ttl) = time_range_into_slots(
            &self.era_summaries,
            &self.system_start,
            tx.tx_info.valid_range.clone(),
        )?;

        if let Some(validity_start) = validity_start {
            tx_builder.set_validity_start_interval_bignum(validity_start);
        }
        if let Some(ttl) = ttl {
            tx_builder.set_ttl_bignum(&ttl);
        }

        tx.tx_info
            .signatories
            .iter()
            .try_for_each(|PaymentPubKeyHash(pkh)| {
                tx_builder.add_required_signer(&pkh.try_to_csl()?);
                Ok::<(), Error>(())
            })?;

        if let Some(metadata) = tx.metadata {
            tx_builder.set_metadata(&metadata.try_into()?);
        }

        Ok(tx_builder)
    }

    pub fn mk_tx_body(&self, tx: &TxWithCtx<'_>) -> Result<csl::TransactionBody> {
        let tx_builder = self.mk_tx_builder(tx)?;

        let (datums, redeemers) = TxBakery::extract_witnesses(tx.tx_info)?;

        self.balance_transaction(tx, tx_builder, &datums, &redeemers)
    }

    /// Extract witness datums and redeemers from TransactionInfo
    /// Inline datums are embedded in the transaction body, so they won't appear here
    /// Redeemers execution units are set to 0
    fn extract_witnesses(
        tx_info: &TransactionInfo,
    ) -> Result<(Vec<csl::PlutusData>, Vec<csl::Redeemer>)> {
        let datums = tx_info
            .datums
            .0
            .iter()
            .map(|(_dh, Datum(d))| Ok(d.to_plutus_data().try_to_csl()?))
            .collect::<Result<_>>()?;

        let redeemers = tx_info
            .redeemers
            .0
            .iter()
            .filter_map(|(script_purpose, redeemer)| match script_purpose {
                ScriptPurpose::Spending(reference) => tx_info
                    .inputs
                    .iter()
                    .enumerate()
                    .find(|(_idx, tx_input)| &tx_input.reference == reference)
                    .map(|(idx, _)| {
                        Ok(RedeemerWithExtraInfo {
                            redeemer,
                            tag: &csl::RedeemerTag::new_spend(),
                            index: idx as u64,
                        }
                        .try_to_csl()?)
                    }),
                ScriptPurpose::Minting(reference) => tx_info
                    .mint
                    .0
                    .iter()
                    .filter(|(cur_sym, _)| match cur_sym {
                        CurrencySymbol::NativeToken(_) => true,
                        CurrencySymbol::Ada => false,
                    })
                    .enumerate()
                    .find(|(_idx, (currency_symbol, _assets))| currency_symbol == &reference)
                    .map(|(idx, _)| {
                        Ok(RedeemerWithExtraInfo {
                            redeemer,
                            tag: &csl::RedeemerTag::new_mint(),
                            index: idx as u64,
                        }
                        .try_to_csl()?)
                    }),
                _ => Some(Err(Error::Unsupported(
                    "Only spending and minting redeemers are supported".to_string(),
                ))),
            })
            .collect::<Result<_>>()?;

        Ok((datums, redeemers))
    }

    /// Collect witness scripts (validators and mintig policies)
    fn witness_scripts(
        tx_info: &TransactionInfo,
        scripts: &BTreeMap<ScriptHash, ScriptOrRef>,
    ) -> Result<Vec<csl::PlutusScript>> {
        Ok(tx_info
            .inputs
            .iter()
            .filter_map(
                |TxInInfo {
                     reference: _,
                     output,
                 }| {
                    match &output.address {
                        Address {
                            credential: Credential::Script(ValidatorHash(script_hash)),
                            staking_credential: _,
                        } => Some(script_hash),
                        _ => None,
                    }
                },
            )
            .chain(tx_info.mint.0.iter().filter_map(|(cs, _)| match cs {
                CurrencySymbol::NativeToken(MintingPolicyHash(script_hash)) => Some(script_hash),
                _ => None,
            }))
            .map(|script_hash| {
                scripts
                    .get(script_hash)
                    .cloned()
                    .ok_or(Error::MissingScript((*script_hash).clone()))
            })
            .collect::<Result<Vec<_>>>()?
            .into_iter()
            .filter_map(|script_or_ref| match script_or_ref {
                ScriptOrRef::PlutusScript(script) => Some(script),
                ScriptOrRef::RefScript(_, _) => None,
            })
            .collect())
    }

    /// Calculate script integrity hash
    fn calc_script_data_hash(
        &self,
        mut tx_builder: csl::TransactionBuilder,
        wit_datums: &[csl::PlutusData],
        wit_redeemers: &[csl::Redeemer],
    ) -> csl::TransactionBuilder {
        debug!("Calculating script integrity hash");
        let mut redeemers = csl::Redeemers::new();
        wit_redeemers.iter().for_each(|red| redeemers.add(red));

        if !wit_datums.is_empty() || !wit_redeemers.is_empty() {
            let datums = if wit_datums.is_empty() {
                None
            } else {
                let mut ds = csl::PlutusList::new();
                wit_datums.iter().for_each(|dat| ds.add(dat));
                Some(ds)
            };

            let mut used_langs = csl::Languages::new();
            used_langs.add(csl::Language::new_plutus_v2());

            let script_data_hash = csl::hash_script_data(
                &redeemers,
                &self.cost_models.retain_language_versions(&used_langs),
                datums,
            );

            tx_builder.set_script_data_hash(&script_data_hash);
        }
        tx_builder
    }

    /// Apply execution units to redeemers
    fn apply_ex_units(
        redeemer: &csl::Redeemer,
        ex_units_map: &BTreeMap<(csl::RedeemerTag, csl::BigNum), csl::ExUnits>,
    ) -> Result<csl::Redeemer> {
        debug!("Apply execution units.");
        let key = (redeemer.tag(), redeemer.index());
        let ex_units = ex_units_map.get(&key).ok_or(Error::MissingExUnits(key))?;
        Ok(csl::Redeemer::new(
            &redeemer.tag(),
            &redeemer.index(),
            &redeemer.data(),
            ex_units,
        ))
    }

    /// Calculate script integrity hash, balance the transaction and add change if necessary
    fn balance_transaction(
        &self,
        tx: &TxWithCtx<'_>,
        mut tx_builder: csl::TransactionBuilder,
        wit_datums: &[csl::PlutusData],
        wit_redeemers: &[csl::Redeemer],
    ) -> Result<csl::TransactionBody> {
        debug!("Balance transaction");
        let mut redeemers = csl::Redeemers::new();
        wit_redeemers.iter().for_each(|red| redeemers.add(red));

        tx_builder = self.calc_script_data_hash(tx_builder, wit_datums, wit_redeemers);

        let (change_addr, change_datum) = match tx.change_strategy {
            ChangeStrategy::Address(address) => (
                AddressWithExtraInfo {
                    address,
                    network_tag: self.network_id,
                }
                .try_to_csl()?,
                None,
            ),
            ChangeStrategy::LastOutput => {
                let last_output = tx
                    .tx_info
                    .outputs
                    .last()
                    .ok_or(Error::MissingChangeOutput)?;

                (
                    AddressWithExtraInfo {
                        address: &last_output.address,
                        network_tag: self.network_id,
                    }
                    .try_to_csl()?,
                    last_output.datum.try_to_csl()?,
                )
            }
        };

        match change_datum {
            None => tx_builder
                .add_change_if_needed(&change_addr)
                .map_err(|source| Error::TransactionBuildError(anyhow!(source)))?,
            Some(output_datum) => tx_builder
                .add_change_if_needed_with_datum(&change_addr, &output_datum)
                .map_err(|source| Error::TransactionBuildError(anyhow!(source)))?,
        };

        tx_builder
            .build()
            .map_err(|source| Error::TransactionBuildError(anyhow!(source)))
    }

    /// Convert a TransactionInfo into a valid TransactionBody and prepare all witnesses (except
    /// wallet signatures)
    /// If the transaction context does not include execution units, we use Ogmios to calculate
    /// those
    pub async fn bake_balanced_tx(
        &self,
        submitter: &impl Submitter,
        tx: TxWithCtx<'_>,
    ) -> Result<csl::FixedTransaction> {
        info!("Bake balanced transaction.");
        let (datums, redeemers) = TxBakery::extract_witnesses(tx.tx_info)?;
        let plutus_scripts = TxBakery::witness_scripts(tx.tx_info, tx.scripts)?;

        let aux_data: Result<Option<csl::AuxiliaryData>> = tx
            .metadata
            .map(|metadata| {
                let mut aux_data = csl::AuxiliaryData::new();
                aux_data.set_metadata(&metadata.try_into()?);
                Ok(aux_data)
            })
            .transpose();
        let aux_data = aux_data?;

        let (tx_builder, ex_units) = match &tx.ex_units_map {
            Some(ex_units_map) => {
                debug!("Using supplied execution units.");
                (self.mk_tx_builder(&tx)?, (*ex_units_map).clone())
            }
            None => {
                debug!("Using Ogmios to calculate execution units.");
                let tx_builder = self.mk_tx_builder(&tx)?;

                let ex_units = submitter
                    .evaluate_transaction(&tx_builder, &plutus_scripts, &redeemers)
                    .await?;

                debug!("Applying execution units to transaction.");

                (
                    self.mk_tx_builder(&tx.clone().with_ex_units(&ex_units))?,
                    ex_units,
                )
            }
        };

        let redeemers_w_ex_u = redeemers
            .iter()
            .map(|r| TxBakery::apply_ex_units(r, &ex_units))
            .collect::<Result<Vec<_>>>()?;

        let tx_body = self.balance_transaction(&tx, tx_builder, &datums, &redeemers_w_ex_u)?;

        let mut witness_set = csl::TransactionWitnessSet::new();
        let mut script_witnesses = csl::PlutusScripts::new();

        plutus_scripts
            .iter()
            .for_each(|script| script_witnesses.add(script));

        let mut redeemer_witnesses = csl::Redeemers::new();

        redeemers_w_ex_u
            .iter()
            .for_each(|redeemer| redeemer_witnesses.add(redeemer));

        witness_set.set_plutus_scripts(&script_witnesses);
        witness_set.set_redeemers(&redeemer_witnesses);

        let tx = csl::Transaction::new(&tx_body, &witness_set, aux_data);

        let fixed_tx = csl::FixedTransaction::from_bytes(tx.to_bytes())
            .map_err(|source| Error::TransactionBuildError(anyhow!(source)))?;

        Ok(fixed_tx)
    }

    /// Convert a TransactionInfo into a valid signed Transaction
    pub async fn bake_signed_tx(
        &self,
        submitter: &impl Submitter,
        wallet: &impl Wallet,
        tx: TxWithCtx<'_>,
    ) -> Result<csl::FixedTransaction> {
        let tx = self.bake_balanced_tx(submitter, tx).await?;
        debug!("Signing transaction.");
        Ok(wallet.sign_transaction(&tx))
    }

    /// Convert a TransactionInfo into a valid signed Transaction and submit it to the chain
    /// (Not waiting for confirmation)
    pub async fn bake_and_deliver(
        &self,
        submitter: &impl Submitter,
        wallet: &impl Wallet,
        tx: TxWithCtx<'_>,
    ) -> Result<TransactionHash> {
        let tx = self.bake_signed_tx(submitter, wallet, tx).await?;

        debug!("Submitting transaction.");
        Ok(submitter.submit_transaction(&tx).await?)
    }
}<|MERGE_RESOLUTION|>--- conflicted
+++ resolved
@@ -488,13 +488,15 @@
 
     fn mk_collaterals(&self, tx_inputs: &[TxInInfo]) -> Result<csl::TxInputsBuilder> {
         let mut tx_inputs_builder = csl::TxInputsBuilder::new();
-<<<<<<< HEAD
         for tx_input in tx_inputs {
             let TxInInfo { reference, output } = tx_input;
 
             tx_inputs_builder
                 .add_regular_input(
-                    &output.address.try_to_csl_with(self.network_id)?,
+                    &output
+                        .address
+                        .with_extra_info(self.network_id)
+                        .try_to_csl()?,
                     &reference.try_to_csl()?,
                     &output.value.try_to_csl()?,
                 )
@@ -506,26 +508,6 @@
                     ))
                 })?;
         }
-=======
-        let TxInInfo { reference, output } = tx_input;
-        tx_inputs_builder
-            .add_regular_input(
-                &AddressWithExtraInfo {
-                    address: &output.address,
-                    network_tag: self.network_id,
-                }
-                .try_to_csl()?,
-                &reference.try_to_csl()?,
-                &output.value.try_to_csl()?,
-            )
-            .map_err(|err| {
-                Error::TransactionBuildError(anyhow!(
-                    "Failed to add regular input {:?}: {}",
-                    reference,
-                    err
-                ))
-            })?;
->>>>>>> 86ee87cc
 
         Ok(tx_inputs_builder)
     }
@@ -622,17 +604,10 @@
                 tx_builder.set_collateral(&collateral);
                 tx_builder
                     .set_total_collateral_and_return(
-<<<<<<< HEAD
                         &csl::BigNum::from(*min_amount),
-                        &collateral_return_address.try_to_csl_with(self.network_id)?,
-=======
-                        &csl::BigNum::from(*amount),
-                        &AddressWithExtraInfo {
-                            address: collateral_return_address,
-                            network_tag: self.network_id,
-                        }
-                        .try_to_csl()?,
->>>>>>> 86ee87cc
+                        &collateral_return_address
+                            .with_extra_info(self.network_id)
+                            .try_to_csl()?,
                     )
                     .map_err(|source| Error::TransactionBuildError(anyhow!(source)))?;
             }
@@ -641,17 +616,10 @@
                 tx_builder.set_collateral(&collateral);
                 tx_builder
                     .set_total_collateral_and_return(
-<<<<<<< HEAD
                         &csl::BigNum::from(*min_amount),
-                        &collateral_return_address.try_to_csl_with(self.network_id)?,
-=======
-                        &csl::BigNum::from(*amount),
-                        &AddressWithExtraInfo {
-                            address: collateral_return_address,
-                            network_tag: self.network_id,
-                        }
-                        .try_to_csl()?,
->>>>>>> 86ee87cc
+                        &collateral_return_address
+                            .with_extra_info(self.network_id)
+                            .try_to_csl()?,
                     )
                     .map_err(|source| Error::TransactionBuildError(anyhow!(source)))?;
             }
