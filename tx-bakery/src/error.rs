<<<<<<< HEAD
use cardano_serialization_lib as csl;
use num_bigint::BigInt;
use plutus_ledger_api::v2::{
    datum::DatumHash,
    script::ScriptHash,
    transaction::{TransactionInput, TxInInfo},
=======
use plutus_ledger_api::{
    csl::{csl_to_pla::TryFromCSLError, lib as csl, pla_to_csl::TryFromPLAError},
    v2::{datum::DatumHash, script::ScriptHash, transaction::TransactionInput},
>>>>>>> 86ee87cc
};
use thiserror::Error;

use crate::{chain_query::ChainQueryError, submitter::SubmitterError, wallet::WalletError};

pub type Result<T> = std::result::Result<T, Error>;

#[derive(Error, Debug)]
pub enum Error {
    #[error("Unable to find redeemer for minting policy (hash: {0:?})")]
    MissingMintRedeemer(ScriptHash),

    #[error("Unable to find redeemer for datum (hash: {0:?})")]
    MissingDatum(DatumHash),

    #[error("Unable to find Plutus script in TxWithCtx (hash: {0:?})")]
    MissingScript(ScriptHash),

    #[error("Reference input containing script {0:?} is missing from the TransactionInfo reference input list.")]
    MissingReferenceScript(TransactionInput, ScriptHash),

    #[error(
        "Couldn't find enough collaterals.
         The total amount is {amount} while {required} was expected. Utxos: {utxos:?}"
    )]
    NotEnoughCollaterals {
        amount: BigInt,
        required: BigInt,
        utxos: Vec<TxInInfo>,
    },

    #[error("Change strategy is set to LastOutput, but it is missing from the TransactionInfo.")]
    MissingChangeOutput,

    #[error("Execution units was not calculated for {0:?}.")]
    MissingExUnits((csl::RedeemerTag, csl::BigNum)),

    #[error("Protocol parameter {0} is missing")]
    MissingProtocolParameter(String),

    #[error(transparent)]
    TryFromPLAError(#[from] TryFromPLAError),

    #[error(transparent)]
    TryFromCSLError(#[from] TryFromCSLError),

    #[error(transparent)]
    ConversionError(anyhow::Error),

    #[error("Unsupported {0}.")]
    Unsupported(String),

    #[error("Internal error: {0}")]
    Internal(anyhow::Error),

    #[error("Transaction building failed: {0}")]
    TransactionBuildError(anyhow::Error),

    #[error("Chain query failed: {0}")]
    ChainQueryError(#[from] ChainQueryError),

    #[error("Chain query failed: {0}")]
    WalletError(#[from] WalletError),

    #[error("Chain query failed: {0}")]
    SubmitterError(#[from] SubmitterError),

    #[error("Error occurred due to a configuration for {0}")]
    InvalidConfiguration(String),

    #[error("A POSIX time value is invalid: {0}")]
    InvalidPOSIXTime(String),
}<|MERGE_RESOLUTION|>--- conflicted
+++ resolved
@@ -1,15 +1,11 @@
-<<<<<<< HEAD
-use cardano_serialization_lib as csl;
 use num_bigint::BigInt;
-use plutus_ledger_api::v2::{
-    datum::DatumHash,
-    script::ScriptHash,
-    transaction::{TransactionInput, TxInInfo},
-=======
 use plutus_ledger_api::{
     csl::{csl_to_pla::TryFromCSLError, lib as csl, pla_to_csl::TryFromPLAError},
-    v2::{datum::DatumHash, script::ScriptHash, transaction::TransactionInput},
->>>>>>> 86ee87cc
+    v2::{
+        datum::DatumHash,
+        script::ScriptHash,
+        transaction::{TransactionInput, TxInInfo},
+    },
 };
 use thiserror::Error;
 
