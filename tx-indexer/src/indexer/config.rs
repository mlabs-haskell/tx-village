--- conflicted
+++ resolved
@@ -2,19 +2,11 @@
     callback::Handler,
     filter::Filter,
     retry::RetryPolicy,
-<<<<<<< HEAD
-    types::{NetworkMagic, NodeAddress},
+    types::{IsNetworkMagic, NodeAddress},
 };
 
-pub struct IndexerConfig<H: Handler> {
-    /// Handler configuration implementing the Handler trait
+pub struct IndexerConfig<H: Handler, T: IsNetworkMagic> {
     pub handler: H,
-=======
-    types::{AsyncFunction, AsyncResult, IsNetworkMagic, NodeAddress},
-};
-
-pub struct IndexerConfig<T: IsNetworkMagic, E> {
->>>>>>> 057d0db0
     pub node_address: NodeAddress,
     pub network_magic: T,
     /// Slot number and hash as hex string (optional).
@@ -32,14 +24,9 @@
     pub database_url: String,
 }
 
-<<<<<<< HEAD
-impl<H: Handler> IndexerConfig<H> {
+impl<H: Handler, T: IsNetworkMagic> IndexerConfig<H, T> {
     pub fn new(
         handler: H,
-=======
-impl<T: IsNetworkMagic, E> IndexerConfig<T, E> {
-    pub fn new<R: Future<Output = Result<(), E>> + Send + Sync + 'static>(
->>>>>>> 057d0db0
         node_address: NodeAddress,
         network_magic: T,
         since_slot: Option<(u64, String)>,
@@ -83,17 +70,8 @@
             intersect: since_slot
                 .map(|since_slot| IntersectArg::Point(PointArg(since_slot.0, since_slot.1))),
             mapper: MapperConfig {
-<<<<<<< HEAD
-                include_block_end_events: false,
-                include_transaction_details: true,
-                include_transaction_end_events: false,
-                include_block_details: false,
-                include_block_cbor: false,
-                include_byron_ebb: false,
-=======
                 include_transaction_details: true,
                 ..Default::default()
->>>>>>> 057d0db0
             },
             min_depth: safe_block_depth,
             retry_policy: None,
@@ -116,17 +94,8 @@
             intersect: since_slot
                 .map(|since_slot| IntersectArg::Point(PointArg(since_slot.0, since_slot.1))),
             mapper: MapperConfig {
-<<<<<<< HEAD
-                include_block_end_events: false,
-                include_transaction_details: true,
-                include_transaction_end_events: false,
-                include_block_details: false,
-                include_block_cbor: false,
-                include_byron_ebb: false,
-=======
                 include_transaction_details: true,
                 ..Default::default()
->>>>>>> 057d0db0
             },
             min_depth: safe_block_depth,
             retry_policy: None,
