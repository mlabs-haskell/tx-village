--- conflicted
+++ resolved
@@ -1,7 +1,7 @@
 use super::{
     callback::{Callback, Handler},
     config::{n2c_config, n2n_config, IndexerConfig},
-    types::{NetworkMagic, NodeAddress},
+    types::{Indexer, IsNetworkMagic, NodeAddress},
 };
 use anyhow::Result;
 use oura::{
@@ -14,22 +14,10 @@
 use std::sync::Arc;
 use tracing::{span, Level};
 
-<<<<<<< HEAD
 // This is based on: https://github.com/txpipe/oura/blob/27fb7e876471b713841d96e292ede40101b151d7/src/bin/oura/daemon.rs
-pub async fn run_indexer<H: Handler>(conf: IndexerConfig<H>) -> Result<(), Error> {
-=======
-use super::{
-    callback::Callback,
-    config::{n2c_config, n2n_config, IndexerConfig},
-    error::ErrorPolicyProvider,
-    types::{Indexer, IsNetworkMagic, NodeAddress},
-};
-
-// This is based on: https://github.com/txpipe/oura/blob/27fb7e876471b713841d96e292ede40101b151d7/src/bin/oura/daemon.rs
-pub fn run_indexer<T: IsNetworkMagic, E: Debug + ErrorPolicyProvider + 'static>(
-    conf: IndexerConfig<T, E>,
+pub async fn run_indexer<H: Handler, T: IsNetworkMagic>(
+    conf: IndexerConfig<H, T>,
 ) -> Result<Indexer, Error> {
->>>>>>> 057d0db0
     let span = span!(Level::INFO, "run_indexer");
     let _enter = span.enter();
 
