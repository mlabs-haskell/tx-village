use cardano_serialization_lib as csl;
use oura::filters::selection::{Config, Predicate};
use plutus_ledger_api::v2::{script::MintingPolicyHash, value::CurrencySymbol};
use tx_bakery::utils::pla_to_csl::TryFromPLAWithDef;

/// Interesting transaction components to look for when filtering transactions relevant to the protocol.
pub struct Filter {
    pub curr_symbols: Vec<CurrencySymbol>,
}

// We only obtain Transaction events that contain the policy in the output
// NOTE: Must enable 'include_transaction_details' in oura Mapper config.
impl Filter {
    pub fn to_selection_config(self) -> Config {
        Config {
<<<<<<< HEAD
            check: Predicate::AnyOf(
                self.curr_symbols
                    .into_iter()
                    .map(|cur_sym| match cur_sym {
                        CurrencySymbol::Ada => Predicate::PolicyEquals(String::new()),
                        CurrencySymbol::NativeToken(MintingPolicyHash(script_hash)) => {
                            Predicate::PolicyEquals(
                                csl::crypto::ScriptHash::try_from_pla(&script_hash)
                                    .unwrap()
                                    .to_hex(),
                            )
                        }
                    })
                    .collect(),
            ),
=======
            check: Predicate::AllOf(vec![
                Predicate::VariantIn(vec!["Transaction".to_string()]),
                Predicate::AnyOf(
                    self.curr_symbols
                        .into_iter()
                        .map(Predicate::PolicyEquals)
                        .collect(),
                ),
            ]),
>>>>>>> 057d0db0
        }
    }
}<|MERGE_RESOLUTION|>--- conflicted
+++ resolved
@@ -13,33 +13,27 @@
 impl Filter {
     pub fn to_selection_config(self) -> Config {
         Config {
-<<<<<<< HEAD
-            check: Predicate::AnyOf(
-                self.curr_symbols
-                    .into_iter()
-                    .map(|cur_sym| match cur_sym {
-                        CurrencySymbol::Ada => Predicate::PolicyEquals(String::new()),
-                        CurrencySymbol::NativeToken(MintingPolicyHash(script_hash)) => {
-                            Predicate::PolicyEquals(
-                                csl::crypto::ScriptHash::try_from_pla(&script_hash)
-                                    .unwrap()
-                                    .to_hex(),
-                            )
-                        }
-                    })
-                    .collect(),
-            ),
-=======
             check: Predicate::AllOf(vec![
                 Predicate::VariantIn(vec!["Transaction".to_string()]),
                 Predicate::AnyOf(
                     self.curr_symbols
                         .into_iter()
+                        .map(serialize_cur_sym)
                         .map(Predicate::PolicyEquals)
                         .collect(),
                 ),
             ]),
->>>>>>> 057d0db0
+        }
+    }
+}
+
+fn serialize_cur_sym(cur_sym: CurrencySymbol) -> String {
+    match cur_sym {
+        CurrencySymbol::Ada => String::new(),
+        CurrencySymbol::NativeToken(MintingPolicyHash(script_hash)) => {
+            csl::crypto::ScriptHash::try_from_pla(&script_hash)
+                .unwrap()
+                .to_hex()
         }
     }
 }